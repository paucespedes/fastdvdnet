"""
Different utilities such as orthogonalization of weights, initialization of
loggers, etc

Copyright (C) 2019, Matias Tassano <matias.tassano@parisdescartes.fr>

This program is free software: you can use, modify and/or
redistribute it under the terms of the GNU General Public
License as published by the Free Software Foundation, either
version 3 of the License, or (at your option) any later
version. You should have received a copy of this license along
this program. If not, see <http://www.gnu.org/licenses/>.
"""
import os
import subprocess
import glob
import logging
import numpy as np
import cv2
import torch
from skimage.measure.simple_metrics import compare_psnr
from tensorboardX import SummaryWriter

IMAGETYPES = ('*.bmp', '*.png', '*.jpg', '*.jpeg', '*.tif') # Supported image types

def normalize_data(datain_o, datain_n, datain_d, ctrl_fr_idx):
	'''Normalizes and augments an input patch of dim [N, num_frames, C. H, W] in [0., 255.] to \
		[N, num_frames*C. H, W] in  [0., 1.]. It also returns the central frame of the temporal \
		patch as a ground truth.
	'''
	# convert to [N, num_frames*C. H, W] in  [0., 1.] from [N, num_frames, C. H, W] in [0., 255.]
<<<<<<< HEAD
	img_train_o = img_train_o.view(img_train_o.size()[0], -1, \
							   img_train_o.size()[-2], img_train_o.size()[-1]) / 255.
	img_train_d = img_train_d.view(img_train_d.size()[0], -1, \
								 img_train_d.size()[-2], img_train_d.size()[-1]) / 255.
	img_train_n = img_train_n.view(img_train_n.size()[0], -1, \
								 img_train_n.size()[-2], img_train_n.size()[-1]) / 255.

	#augment
	# transf = transform_selector()
	# img_train_o = transf[0](img_train_o)
	# img_train_d = transf[0](img_train_d)
	# img_train_n = transf[0](img_train_n)
=======
	img_train_o = datain_o.view(datain_o.size()[0], -1, \
							   datain_o.size()[-2], datain_o.size()[-1]) / 255.
	img_train_d = datain_d.view(datain_d.size()[0], -1, \
								 datain_d.size()[-2], datain_d.size()[-1]) / 255.
	img_train_n = datain_n.view(datain_n.size()[0], -1, \
								 datain_n.size()[-2], datain_n.size()[-1]) / 255.
>>>>>>> 59648474

	# extract ground truth (central frame)
	gt_train_o = img_train_o[:, 3*ctrl_fr_idx:3*ctrl_fr_idx+3, :, :]
	gt_train_n = img_train_n[:, 3 * ctrl_fr_idx:3 * ctrl_fr_idx + 3, :, :]
	gt_train_d = img_train_d[:, 3 * ctrl_fr_idx:3 * ctrl_fr_idx + 3, :, :]
	return img_train_o, img_train_n, img_train_d, gt_train_o, gt_train_n, gt_train_d

def init_logging(argdict):
	"""Initilizes the logging and the SummaryWriter modules
	"""
	if not os.path.exists(argdict['log_dir']):
		os.makedirs(argdict['log_dir'])
	writer = SummaryWriter(argdict['log_dir'])
	logger = init_logger(argdict['log_dir'], argdict)
	return writer, logger

def get_imagenames(seq_dir, pattern=None):
	""" Get ordered list of filenames
	"""
	files = []
	for typ in IMAGETYPES:
		files.extend(glob.glob(os.path.join(seq_dir, typ)))

	# filter filenames
	if not pattern is None:
		ffiltered = []
		ffiltered = [f for f in files if pattern in os.path.split(f)[-1]]
		files = ffiltered
		del ffiltered

	# sort filenames alphabetically
	files.sort(key=lambda f: int(''.join(filter(str.isdigit, f))))
	return files

def open_sequence(seq_dir, gray_mode, expand_if_needed=False, max_num_fr=100):
	r""" Opens a sequence of images and expands it to even sizes if necesary
	Args:
		fpath: string, path to image sequence
		gray_mode: boolean, True indicating if images is to be open are in grayscale mode
		expand_if_needed: if True, the spatial dimensions will be expanded if
			size is odd
		expand_axis0: if True, output will have a fourth dimension
		max_num_fr: maximum number of frames to load
	Returns:
		seq: array of dims [num_frames, C, H, W], C=1 grayscale or C=3 RGB, H and W are even.
			The image gets normalized gets normalized to the range [0, 1].
		expanded_h: True if original dim H was odd and image got expanded in this dimension.
		expanded_w: True if original dim W was odd and image got expanded in this dimension.
	"""
	# Get ordered list of filenames
	files = get_imagenames(seq_dir)

	seq_list = []
	print("\tOpen sequence in folder: ", seq_dir)
	for fpath in files[0:max_num_fr]:

		img, expanded_h, expanded_w = open_image(fpath,\
												   gray_mode=gray_mode,\
												   expand_if_needed=expand_if_needed,\
												   expand_axis0=False)
		seq_list.append(img)
	seq = np.stack(seq_list, axis=0)
	return seq, expanded_h, expanded_w

def open_image(fpath, gray_mode, expand_if_needed=False, expand_axis0=True, normalize_data=True):
	r""" Opens an image and expands it if necesary
	Args:
		fpath: string, path of image file
		gray_mode: boolean, True indicating if image is to be open
			in grayscale mode
		expand_if_needed: if True, the spatial dimensions will be expanded if
			size is odd
		expand_axis0: if True, output will have a fourth dimension
	Returns:
		img: image of dims NxCxHxW, N=1, C=1 grayscale or C=3 RGB, H and W are even.
			if expand_axis0=False, the output will have a shape CxHxW.
			The image gets normalized gets normalized to the range [0, 1].
		expanded_h: True if original dim H was odd and image got expanded in this dimension.
		expanded_w: True if original dim W was odd and image got expanded in this dimension.
	"""
	if not gray_mode:
		# Open image as a CxHxW torch.Tensor
		img = cv2.imread(fpath)
		# from HxWxC to CxHxW, RGB image
		img = (cv2.cvtColor(img, cv2.COLOR_BGR2RGB)).transpose(2, 0, 1)
	else:
		# from HxWxC to  CxHxW grayscale image (C=1)
		img = cv2.imread(fpath, cv2.IMREAD_GRAYSCALE)

	if expand_axis0:
		img = np.expand_dims(img, 0)

	# Handle odd sizes
	expanded_h = False
	expanded_w = False
	sh_im = img.shape
	if expand_if_needed:
		if sh_im[-2]%2 == 1:
			expanded_h = True
			if expand_axis0:
				img = np.concatenate((img, \
					img[:, :, -1, :][:, :, np.newaxis, :]), axis=2)
			else:
				img = np.concatenate((img, \
					img[:, -1, :][:, np.newaxis, :]), axis=1)


		if sh_im[-1]%2 == 1:
			expanded_w = True
			if expand_axis0:
				img = np.concatenate((img, \
					img[:, :, :, -1][:, :, :, np.newaxis]), axis=3)
			else:
				img = np.concatenate((img, \
					img[:, :, -1][:, :, np.newaxis]), axis=2)

	if normalize_data:
		img = normalize(img)
	return img, expanded_h, expanded_w

def batch_psnr(img, imclean, data_range):
	r"""
	Computes the PSNR along the batch dimension (not pixel-wise)

	Args:
		img: a `torch.Tensor` containing the restored image
		imclean: a `torch.Tensor` containing the reference image
		data_range: The data range of the input image (distance between
			minimum and maximum possible values). By default, this is estimated
			from the image data-type.
	"""
	img_cpu = img.data.cpu().numpy().astype(np.float32)
	imgclean = imclean.data.cpu().numpy().astype(np.float32)
	psnr = 0
	for i in range(img_cpu.shape[0]):
		psnr += compare_psnr(imgclean[i, :, :, :], img_cpu[i, :, :, :], \
					   data_range=data_range)
	return psnr/img_cpu.shape[0]

def variable_to_cv2_image(invar, conv_rgb_to_bgr=True):
	r"""Converts a torch.autograd.Variable to an OpenCV image

	Args:
		invar: a torch.autograd.Variable
		conv_rgb_to_bgr: boolean. If True, convert output image from RGB to BGR color space
	Returns:
		a HxWxC uint8 image
	"""
	assert torch.max(invar) <= 1.0

	size4 = len(invar.size()) == 4
	if size4:
		nchannels = invar.size()[1]
	else:
		nchannels = invar.size()[0]

	if nchannels == 1:
		if size4:
			res = invar.data.cpu().numpy()[0, 0, :]
		else:
			res = invar.data.cpu().numpy()[0, :]
		res = (res*255.).clip(0, 255).astype(np.uint8)
	elif nchannels == 3:
		if size4:
			res = invar.data.cpu().numpy()[0]
		else:
			res = invar.data.cpu().numpy()
		res = res.transpose(1, 2, 0)
		res = (res*255.).clip(0, 255).astype(np.uint8)
		if conv_rgb_to_bgr:
			res = cv2.cvtColor(res, cv2.COLOR_RGB2BGR)
	else:
		raise Exception('Number of color channels not supported')
	return res

def get_git_revision_short_hash():
	r"""Returns the current Git commit.
	"""
	return subprocess.check_output(['git', 'rev-parse', '--short', 'HEAD']).strip()

def init_logger(log_dir, argdict):
	r"""Initializes a logging.Logger to save all the running parameters to a
	log file

	Args:
		log_dir: path in which to save log.txt
		argdict: dictionary of parameters to be logged
	"""
	from os.path import join

	logger = logging.getLogger(__name__)
	logger.setLevel(level=logging.INFO)
	fh = logging.FileHandler(join(log_dir, 'log.txt'), mode='w+')
	formatter = logging.Formatter('%(asctime)s - %(message)s')
	fh.setFormatter(formatter)
	logger.addHandler(fh)
	try:
		logger.info("Commit: {}".format(get_git_revision_short_hash()))
	except Exception as e:
		logger.error("Couldn't get commit number: {}".format(e))
	logger.info("Arguments: ")
	for k in argdict.keys():
		logger.info("\t{}: {}".format(k, argdict[k]))

	return logger

def init_logger_test(result_dir):
	r"""Initializes a logging.Logger in order to log the results after testing
	a model

	Args:
		result_dir: path to the folder with the denoising results
	"""
	from os.path import join

	logger = logging.getLogger('testlog')
	logger.setLevel(level=logging.INFO)
	fh = logging.FileHandler(join(result_dir, 'log.txt'), mode='w+')
	formatter = logging.Formatter('%(asctime)s - %(message)s')
	fh.setFormatter(formatter)
	logger.addHandler(fh)

	return logger

def close_logger(logger):
	'''Closes the logger instance
	'''
	x = list(logger.handlers)
	for i in x:
		logger.removeHandler(i)
		i.flush()
		i.close()

def normalize(data):
	r"""Normalizes a unit8 image to a float32 image in the range [0, 1]

	Args:
		data: a unint8 numpy array to normalize from [0, 255] to [0, 1]
	"""
	return np.float32(data/255.)

def svd_orthogonalization(lyr):
	r"""Applies regularization to the training by performing the
	orthogonalization technique described in the paper "An Analysis and Implementation of
	the FFDNet Image Denoising Method." Tassano et al. (2019).
	For each Conv layer in the model, the method replaces the matrix whose columns
	are the filters of the layer by new filters which are orthogonal to each other.
	This is achieved by setting the singular values of a SVD decomposition to 1.

	This function is to be called by the torch.nn.Module.apply() method,
	which applies svd_orthogonalization() to every layer of the model.
	"""
	classname = lyr.__class__.__name__
	if classname.find('Conv') != -1:
		weights = lyr.weight.data.clone()
		c_out, c_in, f1, f2 = weights.size()
		dtype = lyr.weight.data.type()

		# Reshape filters to columns
		# From (c_out, c_in, f1, f2)  to (f1*f2*c_in, c_out)
		weights = weights.permute(2, 3, 1, 0).contiguous().view(f1*f2*c_in, c_out)

		try:
			# SVD decomposition and orthogonalization
			mat_u, _, mat_v = torch.svd(weights)
			weights = torch.mm(mat_u, mat_v.t())

			lyr.weight.data = weights.view(f1, f2, c_in, c_out).permute(3, 2, 0, 1).type(dtype)
		except:
			pass
	else:
		pass

def remove_dataparallel_wrapper(state_dict):
	r"""Converts a DataParallel model to a normal one by removing the "module."
	wrapper in the module dictionary


	Args:
		state_dict: a torch.nn.DataParallel state dictionary
	"""
	from collections import OrderedDict

	new_state_dict = OrderedDict()
	for k, v in state_dict.items():
		name = k[7:] # remove 'module.' of DataParallel
		new_state_dict[name] = v

	return new_state_dict

def get_noise_level(path):
	# Form the path to the subfolder's text file
	txt_file_path = os.path.join(path, "noise_level.txt")
	# Check if the text file exists
	if os.path.isfile(txt_file_path):
		# Read the integer from the text file and store it in the dictionary
		with open(txt_file_path, 'r') as file:
			content = file.read()
			return int(content.strip()) / 255.<|MERGE_RESOLUTION|>--- conflicted
+++ resolved
@@ -29,27 +29,12 @@
 		patch as a ground truth.
 	'''
 	# convert to [N, num_frames*C. H, W] in  [0., 1.] from [N, num_frames, C. H, W] in [0., 255.]
-<<<<<<< HEAD
-	img_train_o = img_train_o.view(img_train_o.size()[0], -1, \
-							   img_train_o.size()[-2], img_train_o.size()[-1]) / 255.
-	img_train_d = img_train_d.view(img_train_d.size()[0], -1, \
-								 img_train_d.size()[-2], img_train_d.size()[-1]) / 255.
-	img_train_n = img_train_n.view(img_train_n.size()[0], -1, \
-								 img_train_n.size()[-2], img_train_n.size()[-1]) / 255.
-
-	#augment
-	# transf = transform_selector()
-	# img_train_o = transf[0](img_train_o)
-	# img_train_d = transf[0](img_train_d)
-	# img_train_n = transf[0](img_train_n)
-=======
 	img_train_o = datain_o.view(datain_o.size()[0], -1, \
 							   datain_o.size()[-2], datain_o.size()[-1]) / 255.
 	img_train_d = datain_d.view(datain_d.size()[0], -1, \
 								 datain_d.size()[-2], datain_d.size()[-1]) / 255.
 	img_train_n = datain_n.view(datain_n.size()[0], -1, \
 								 datain_n.size()[-2], datain_n.size()[-1]) / 255.
->>>>>>> 59648474
 
 	# extract ground truth (central frame)
 	gt_train_o = img_train_o[:, 3*ctrl_fr_idx:3*ctrl_fr_idx+3, :, :]
